<!DOCTYPE html>
<html>
  <head>
    <meta charset='utf-8'>
    <meta http-equiv="X-UA-Compatible" content="chrome=1">

    <link rel="stylesheet" type="text/css" href="stylesheets/stylesheet.css" media="screen" />
    <link rel="stylesheet" type="text/css" href="stylesheets/pygment_trac.css" media="screen" />
    <link rel="stylesheet" type="text/css" href="stylesheets/print.css" media="print" />

    <title>Kppy by raymontag</title>
<script type="text/javascript">
/* <![CDATA[ */
    (function() {
        var s = document.createElement('script'), t = document.getElementsByTagName('script')[0];
        s.type = 'text/javascript';
        s.async = true;
        s.src = 'http://api.flattr.com/js/0.6/load.js?mode=auto';
        t.parentNode.insertBefore(s, t);
    })();
/* ]]> */</script>
  </head>

  <body>

    <header>
      <div class="container">
        <h1>kppy</h1>
        <h2>A Python-module to provide an API to KeePass 1.x files commonly used by KeePassX.</h2>

        <section id="downloads">
          <a href="https://github.com/raymontag/kppy/zipball/master" class="btn">Download as .zip</a>
          <a href="https://github.com/raymontag/kppy/tarball/master" class="btn">Download as .tar.gz</a>
          <a href="https://github.com/raymontag/kppy" class="btn btn-github"><span class="icon"></span>View on GitHub</a>
        </section>
      </div>
    </header>

    <div class="container">
      <section id="main_content">
<<<<<<< HEAD
        <h1>Actual version of kppy from January 05, 2015: 1.4.2</h1>
	<p><em>My main focus has switched to <a href="https://github.com/raymontag/rust-keepass">reimplement</a> this project in <a href="http://www.rust-lang.org/">Rust</a> as it allows me to realize my vision of a secure password manager which is not possible with Python. However I will publish bug fixes and answer bug reports if there are any. As KeePassC is stable and feature-complete this shouldn't be a reason for not using it anymore.</em></p>

=======
>>>>>>> d078ad98

        <h1>Actual stable release from December 29, 2013: 1.4.1</h1>

<p>! Due to a bug in KeePassX it is not possible to decrypt databases encrypted
with a 64Byte-keyfile. Indeed it's possible to open such a database encrypted
by the reference implementation KeePass 1.26 for Windows. !</p>

<p>A Python 2&3-module to provide an API to KeePass v1.x password database files which are also used by
the popular KeePassX. 

<a class="FlattrButton" style="display:none;" rev="flattr;button:compact;" href="http://raymontag.github.com/kppy"></a>
<noscript><a href="http://flattr.com/thing/1148087/kppy" target="_blank">
<img src="http://api.flattr.com/button/flattr-badge-large.png" alt="Flattr this" title="Flattr this" border="0" /></a></noscript></p>
<form action="https://www.paypal.com/cgi-bin/webscr" method="post" target="_top">
<input type="hidden" name="cmd" value="_s-xclick">
<input type="hidden" name="hosted_button_id" value="EFK7S76AGVBMN">
<input type="image" src="https://www.paypalobjects.com/en_US/i/btn/btn_donate_SM.gif" border="0" name="submit" alt="PayPal - The safer, easier way to pay online!">
<img alt="" border="0" src="https://www.paypalobjects.com/de_DE/i/scr/pixel.gif" width="1" height="1">
</form>

<ul>
<li>License: GPL v3 or later</li>
<li>Author: Karsten-Kai König <a href="mailto:kkoenig@posteo.de">grayfox@outerhaven.de</a> <a href="http://twitter.com/gr4yf0x">Twitter</a>
</li>
<li>Stable download: <a href="https://github.com/raymontag/kppy/tarball/master">https://github.com/raymontag/kppy/tarball/master</a>
</li>
<li>Bug tracker: <a href="https://github.com/raymontag/kppy/issues?state=open">https://github.com/raymontag/kppy/issues?state=open</a>
</li>
<li>Git: git://github.com/raymontag/kppy.git</li>
</ul><h2>Features:</h2>

<p>Full Access to KeePass v1.x/KeePassX files:
<ul>
<li>Open, save and close KP-files correctly</li>
<li>Edit KP-files correctly and comfortable</li>
<li>AES encryption</li>
<li>First Python module for KeePass 1.x files that supports keyfiles, too.</li>
<li>First Python-KeePass module for Python 3.</li></ul></p>
<p>Some explanation to KeePass databases:
<ul>
<li>Database files are encrypted with AES</li>
<li>Database entries are sorted in groups</li>
<li>Groups support subgroups</li>
<li>Every entry has a title for better identification</li>
<li>Expiration dates for entries</li></ul></p>

<h2>Documentation:</h2>

<p>Big API-change with v.1.4.0!</p>

<ul>
<li><a href="docu.html">Introduction</a></li>
<li><a href="kppy.html">API-reference</a>; builded with pydoc</li>
</ul>

<h2>Dependencies:</h2>

<ul>
<li>Python 3.x (Python 2 should work, too, but is not well tested)</li>
<li>PyCrypto (<a href="https://www.dlitz.net/software/pycrypto/">https://www.dlitz.net/software/pycrypto/</a>)</li>
</ul><h2>Install:</h2>

<p>Just type "python setup.py install" (or "python3 setup.py install") with root
rights in the root directory of kppy if all dependecies are fulfilled.</p>

<h2>WARNING:</h2>

<p>As long as the database is opened with this
module, the password is saved as plain text in RAM. Even if
the database was closed correctly it is possible that the password lies
somewhere in your computer's RAM, it's not possible to prevent this in Python.
That is, if your computer is compromised it is possible to dump the password
from memory. To prevent some scenarios you could change the working directory 
of Python to /var/empty on UNIX-like systems while using kppy. A core dump 
wouldn't be possible unless you're using kppy as root.</p>

<p>Copyright (C) 2012-2014 Karsten-Kai König <a href="mailto:grayfox@outerhaven.de">grayfox@outerhaven.de</a></p>

<p>kppy is free software: you can redistribute it and/or modify it under the terms
of the GNU General Public License as published by the Free Software Foundation,
either version 3 of the License, or at your option) any later version.</p>

<p>kppy is distributed in the hope that it will be useful, but WITHOUT ANY
WARRANTY; without even the implied warranty of MERCHANTABILITY or FITNESS FOR
A PARTICULAR PURPOSE. See the GNU General Public License for more details.</p>

<p>You should have received a copy of the GNU General Public License along with
kppy.  If not, see <a href="http://www.gnu.org/licenses/">http://www.gnu.org/licenses/</a>.</p>
      </section>
    </div>

    
  </body>
</html><|MERGE_RESOLUTION|>--- conflicted
+++ resolved
@@ -38,14 +38,8 @@
 
     <div class="container">
       <section id="main_content">
-<<<<<<< HEAD
         <h1>Actual version of kppy from January 05, 2015: 1.4.2</h1>
 	<p><em>My main focus has switched to <a href="https://github.com/raymontag/rust-keepass">reimplement</a> this project in <a href="http://www.rust-lang.org/">Rust</a> as it allows me to realize my vision of a secure password manager which is not possible with Python. However I will publish bug fixes and answer bug reports if there are any. As KeePassC is stable and feature-complete this shouldn't be a reason for not using it anymore.</em></p>
-
-=======
->>>>>>> d078ad98
-
-        <h1>Actual stable release from December 29, 2013: 1.4.1</h1>
 
 <p>! Due to a bug in KeePassX it is not possible to decrypt databases encrypted
 with a 64Byte-keyfile. Indeed it's possible to open such a database encrypted
